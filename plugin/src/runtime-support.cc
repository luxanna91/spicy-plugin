--- conflicted
+++ resolved
@@ -37,9 +37,6 @@
     OurPlugin->AddBifItem(::hilti::rt::fmt("%s::%s", ns, id), ::zeek::plugin::BifItem::TYPE);
 }
 
-<<<<<<< HEAD
-void rt::install_handler(const std::string& name) {
-=======
 ::zeek::EventHandlerPtr rt::internal_handler(const std::string& name) {
     // This always succeeds to return a handler. If there's no such event
     // yet, an empty handler instance is created.
@@ -48,7 +45,6 @@
     // To support scoped event names, export their IDs implicitly. For the
     // lookup we pretend to be in the right module so that Bro doesn't tell
     // us the ID isn't exported (doh!).
->>>>>>> 3a8ae146
     auto n = ::hilti::rt::split(name, "::");
     std::string mod;
 
@@ -57,17 +53,8 @@
     else
         mod = ::zeek::detail::GLOBAL_MODULE_NAME;
 
-<<<<<<< HEAD
-    if ( lookup_ID(name.c_str(), mod.c_str()) )
-        return;
-
-    ::zeek::detail::install_ID(name.c_str(), mod.c_str(), false, true);
-    zeek::compat::event_register_Register(name);
-}
-=======
     if ( auto id = ::zeek::detail::lookup_ID(name.c_str(), mod.c_str()) )
         id->SetExport();
->>>>>>> 3a8ae146
 
     return ev;
 }
